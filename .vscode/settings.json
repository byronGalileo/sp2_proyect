--- conflicted
+++ resolved
@@ -1,10 +1,5 @@
 {
     "conventionalCommits.scopes": [
-        "Monitor",
-<<<<<<< HEAD
-        "Flutter",
-=======
->>>>>>> 4bac206b
-        "beagle-api"
+        "Monitor"
     ]
 }